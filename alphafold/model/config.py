# Copyright 2021 DeepMind Technologies Limited
#
# Licensed under the Apache License, Version 2.0 (the "License");
# you may not use this file except in compliance with the License.
# You may obtain a copy of the License at
#
#      http://www.apache.org/licenses/LICENSE-2.0
#
# Unless required by applicable law or agreed to in writing, software
# distributed under the License is distributed on an "AS IS" BASIS,
# WITHOUT WARRANTIES OR CONDITIONS OF ANY KIND, either express or implied.
# See the License for the specific language governing permissions and
# limitations under the License.
"""Model config."""

import copy
from alphafold.model.tf import shape_placeholders
import ml_collections

NUM_RES = shape_placeholders.NUM_RES
NUM_MSA_SEQ = shape_placeholders.NUM_MSA_SEQ
NUM_EXTRA_SEQ = shape_placeholders.NUM_EXTRA_SEQ
NUM_TEMPLATES = shape_placeholders.NUM_TEMPLATES


def model_config(name: str) -> ml_collections.ConfigDict:
  """Get the ConfigDict of a CASP14 model."""

  if name not in CONFIG_DIFFS:
    raise ValueError(f'Invalid model name {name}.')
  if 'multimer' in name:
    cfg = copy.deepcopy(CONFIG_MULTIMER)
  else:
    cfg = copy.deepcopy(CONFIG)
  cfg.update_from_flattened_dict(CONFIG_DIFFS[name])
  return cfg


MODEL_PRESETS = {
    'monomer': (
        'model_1',
        # 'model_2',
        # 'model_3',
        # 'model_4',
        # 'model_5',
    ),
    'monomer_ptm': (
        'model_1_ptm',
        # 'model_2_ptm',
        # 'model_3_ptm',
        # 'model_4_ptm',
        # 'model_5_ptm',
    ),
    'multimer': (
<<<<<<< HEAD
        'model_1_multimer_v2',
        # 'model_2_multimer_v2',
        # 'model_3_multimer_v2',
        # 'model_4_multimer_v2',
        # 'model_5_multimer_v2',
=======
        'model_1_multimer_v3',
        'model_2_multimer_v3',
        'model_3_multimer_v3',
        'model_4_multimer_v3',
        'model_5_multimer_v3',
>>>>>>> 569eb4fe
    ),
}
MODEL_PRESETS['monomer_casp14'] = MODEL_PRESETS['monomer']


CONFIG_DIFFS = {
    'model_1': {
        # Jumper et al. (2021) Suppl. Table 5, Model 1.1.1
        'data.common.max_extra_msa': 5120,
        'data.common.reduce_msa_clusters_by_max_templates': True,
        'data.common.use_templates': True,
        'model.embeddings_and_evoformer.template.embed_torsion_angles': True,
        'model.embeddings_and_evoformer.template.enabled': True
    },
    'model_2': {
        # Jumper et al. (2021) Suppl. Table 5, Model 1.1.2
        'data.common.reduce_msa_clusters_by_max_templates': True,
        'data.common.use_templates': True,
        'model.embeddings_and_evoformer.template.embed_torsion_angles': True,
        'model.embeddings_and_evoformer.template.enabled': True
    },
    'model_3': {
        # Jumper et al. (2021) Suppl. Table 5, Model 1.2.1
        'data.common.max_extra_msa': 5120,
    },
    'model_4': {
        # Jumper et al. (2021) Suppl. Table 5, Model 1.2.2
        'data.common.max_extra_msa': 5120,
    },
    'model_5': {
        # Jumper et al. (2021) Suppl. Table 5, Model 1.2.3
    },

    # The following models are fine-tuned from the corresponding models above
    # with an additional predicted_aligned_error head that can produce
    # predicted TM-score (pTM) and predicted aligned errors.
    'model_1_ptm': {
        'data.common.max_extra_msa': 5120,
        'data.common.reduce_msa_clusters_by_max_templates': True,
        'data.common.use_templates': True,
        'model.embeddings_and_evoformer.template.embed_torsion_angles': True,
        'model.embeddings_and_evoformer.template.enabled': True,
        'model.heads.predicted_aligned_error.weight': 0.1
    },
    'model_2_ptm': {
        'data.common.reduce_msa_clusters_by_max_templates': True,
        'data.common.use_templates': True,
        'model.embeddings_and_evoformer.template.embed_torsion_angles': True,
        'model.embeddings_and_evoformer.template.enabled': True,
        'model.heads.predicted_aligned_error.weight': 0.1
    },
    'model_3_ptm': {
        'data.common.max_extra_msa': 5120,
        'model.heads.predicted_aligned_error.weight': 0.1
    },
    'model_4_ptm': {
        'data.common.max_extra_msa': 5120,
        'model.heads.predicted_aligned_error.weight': 0.1
    },
    'model_5_ptm': {
        'model.heads.predicted_aligned_error.weight': 0.1
    },
    'model_1_multimer_v3': {},
    'model_2_multimer_v3': {},
    'model_3_multimer_v3': {},
    'model_4_multimer_v3': {
        'model.embeddings_and_evoformer.num_extra_msa': 1152
    },
    'model_5_multimer_v3': {
        'model.embeddings_and_evoformer.num_extra_msa': 1152
    },
}
# Key differences between multimer v1/v2 and v3, mostly due to numerical
# optimisations in the TriangleMultiplication module.
common_updates = {
    'model.embeddings_and_evoformer.num_msa': 252,
    'model.embeddings_and_evoformer.num_extra_msa': 1152,
    'model.embeddings_and_evoformer.evoformer.triangle_multiplication_incoming.fuse_projection_weights': False,
    'model.embeddings_and_evoformer.evoformer.triangle_multiplication_outgoing.fuse_projection_weights': False,
    'model.embeddings_and_evoformer.template.template_pair_stack.triangle_multiplication_incoming.fuse_projection_weights': False,
    'model.embeddings_and_evoformer.template.template_pair_stack.triangle_multiplication_outgoing.fuse_projection_weights': False,
}
CONFIG_DIFFS.update(
    {f'model_{i}_multimer': common_updates for i in range(1, 6)})
CONFIG_DIFFS.update(
    {f'model_{i}_multimer_v2': common_updates for i in range(1, 6)})


CONFIG = ml_collections.ConfigDict({
    'data': {
        'common': {
            'masked_msa': {
                'profile_prob': 0.1,
                'same_prob': 0.1,
                'uniform_prob': 0.1
            },
            'max_extra_msa': 1024,
            'msa_cluster_features': True,
            'num_recycle': 3,
            'reduce_msa_clusters_by_max_templates': False,
            'resample_msa_in_recycling': True,
            'template_features': [
                'template_all_atom_positions', 'template_sum_probs',
                'template_aatype', 'template_all_atom_masks',
                'template_domain_names'
            ],
            'unsupervised_features': [
                'aatype', 'residue_index', 'sequence', 'msa', 'domain_name',
                'num_alignments', 'seq_length', 'between_segment_residues',
                'deletion_matrix'
            ],
            'use_templates': False,
        },
        'eval': {
            'feat': {
                'aatype': [NUM_RES],
                'all_atom_mask': [NUM_RES, None],
                'all_atom_positions': [NUM_RES, None, None],
                'alt_chi_angles': [NUM_RES, None],
                'atom14_alt_gt_exists': [NUM_RES, None],
                'atom14_alt_gt_positions': [NUM_RES, None, None],
                'atom14_atom_exists': [NUM_RES, None],
                'atom14_atom_is_ambiguous': [NUM_RES, None],
                'atom14_gt_exists': [NUM_RES, None],
                'atom14_gt_positions': [NUM_RES, None, None],
                'atom37_atom_exists': [NUM_RES, None],
                'backbone_affine_mask': [NUM_RES],
                'backbone_affine_tensor': [NUM_RES, None],
                'bert_mask': [NUM_MSA_SEQ, NUM_RES],
                'chi_angles': [NUM_RES, None],
                'chi_mask': [NUM_RES, None],
                'extra_deletion_value': [NUM_EXTRA_SEQ, NUM_RES],
                'extra_has_deletion': [NUM_EXTRA_SEQ, NUM_RES],
                'extra_msa': [NUM_EXTRA_SEQ, NUM_RES],
                'extra_msa_mask': [NUM_EXTRA_SEQ, NUM_RES],
                'extra_msa_row_mask': [NUM_EXTRA_SEQ],
                'is_distillation': [],
                'msa_feat': [NUM_MSA_SEQ, NUM_RES, None],
                'msa_mask': [NUM_MSA_SEQ, NUM_RES],
                'msa_row_mask': [NUM_MSA_SEQ],
                'pseudo_beta': [NUM_RES, None],
                'pseudo_beta_mask': [NUM_RES],
                'random_crop_to_size_seed': [None],
                'residue_index': [NUM_RES],
                'residx_atom14_to_atom37': [NUM_RES, None],
                'residx_atom37_to_atom14': [NUM_RES, None],
                'resolution': [],
                'rigidgroups_alt_gt_frames': [NUM_RES, None, None],
                'rigidgroups_group_exists': [NUM_RES, None],
                'rigidgroups_group_is_ambiguous': [NUM_RES, None],
                'rigidgroups_gt_exists': [NUM_RES, None],
                'rigidgroups_gt_frames': [NUM_RES, None, None],
                'seq_length': [],
                'seq_mask': [NUM_RES],
                'target_feat': [NUM_RES, None],
                'template_aatype': [NUM_TEMPLATES, NUM_RES],
                'template_all_atom_masks': [NUM_TEMPLATES, NUM_RES, None],
                'template_all_atom_positions': [
                    NUM_TEMPLATES, NUM_RES, None, None],
                'template_backbone_affine_mask': [NUM_TEMPLATES, NUM_RES],
                'template_backbone_affine_tensor': [
                    NUM_TEMPLATES, NUM_RES, None],
                'template_mask': [NUM_TEMPLATES],
                'template_pseudo_beta': [NUM_TEMPLATES, NUM_RES, None],
                'template_pseudo_beta_mask': [NUM_TEMPLATES, NUM_RES],
                'template_sum_probs': [NUM_TEMPLATES, None],
                'true_msa': [NUM_MSA_SEQ, NUM_RES]
            },
            'fixed_size': True,
            'subsample_templates': False,  # We want top templates.
            'masked_msa_replace_fraction': 0.15,
            'max_msa_clusters': 512,
            'max_templates': 4,
            'num_ensemble': 1,
        },
    },
    'model': {
        'embeddings_and_evoformer': {
            'evoformer_num_block': 48,
            'evoformer': {
                'msa_row_attention_with_pair_bias': {
                    'dropout_rate': 0.15,
                    'gating': True,
                    'num_head': 8,
                    'orientation': 'per_row',
                    'shared_dropout': True
                },
                'msa_column_attention': {
                    'dropout_rate': 0.0,
                    'gating': True,
                    'num_head': 8,
                    'orientation': 'per_column',
                    'shared_dropout': True
                },
                'msa_transition': {
                    'dropout_rate': 0.0,
                    'num_intermediate_factor': 4,
                    'orientation': 'per_row',
                    'shared_dropout': True
                },
                'outer_product_mean': {
                    'first': False,
                    'chunk_size': 128,
                    'dropout_rate': 0.0,
                    'num_outer_channel': 32,
                    'orientation': 'per_row',
                    'shared_dropout': True
                },
                'triangle_attention_starting_node': {
                    'dropout_rate': 0.25,
                    'gating': True,
                    'num_head': 4,
                    'orientation': 'per_row',
                    'shared_dropout': True
                },
                'triangle_attention_ending_node': {
                    'dropout_rate': 0.25,
                    'gating': True,
                    'num_head': 4,
                    'orientation': 'per_column',
                    'shared_dropout': True
                },
                'triangle_multiplication_outgoing': {
                    'dropout_rate': 0.25,
                    'equation': 'ikc,jkc->ijc',
                    'num_intermediate_channel': 128,
                    'orientation': 'per_row',
                    'shared_dropout': True,
                    'fuse_projection_weights': False,
                },
                'triangle_multiplication_incoming': {
                    'dropout_rate': 0.25,
                    'equation': 'kjc,kic->ijc',
                    'num_intermediate_channel': 128,
                    'orientation': 'per_row',
                    'shared_dropout': True,
                    'fuse_projection_weights': False,
                },
                'pair_transition': {
                    'dropout_rate': 0.0,
                    'num_intermediate_factor': 4,
                    'orientation': 'per_row',
                    'shared_dropout': True
                }
            },
            'extra_msa_channel': 64,
            'extra_msa_stack_num_block': 4,
            'max_relative_feature': 32,
            'msa_channel': 256,
            'pair_channel': 128,
            'prev_pos': {
                'min_bin': 3.25,
                'max_bin': 20.75,
                'num_bins': 15
            },
            'recycle_features': True,
            'recycle_pos': True,
            'seq_channel': 384,
            'template': {
                'attention': {
                    'gating': False,
                    'key_dim': 64,
                    'num_head': 4,
                    'value_dim': 64
                },
                'dgram_features': {
                    'min_bin': 3.25,
                    'max_bin': 50.75,
                    'num_bins': 39
                },
                'embed_torsion_angles': False,
                'enabled': False,
                'template_pair_stack': {
                    'num_block': 2,
                    'triangle_attention_starting_node': {
                        'dropout_rate': 0.25,
                        'gating': True,
                        'key_dim': 64,
                        'num_head': 4,
                        'orientation': 'per_row',
                        'shared_dropout': True,
                        'value_dim': 64
                    },
                    'triangle_attention_ending_node': {
                        'dropout_rate': 0.25,
                        'gating': True,
                        'key_dim': 64,
                        'num_head': 4,
                        'orientation': 'per_column',
                        'shared_dropout': True,
                        'value_dim': 64
                    },
                    'triangle_multiplication_outgoing': {
                        'dropout_rate': 0.25,
                        'equation': 'ikc,jkc->ijc',
                        'num_intermediate_channel': 64,
                        'orientation': 'per_row',
                        'shared_dropout': True,
                        'fuse_projection_weights': False,
                    },
                    'triangle_multiplication_incoming': {
                        'dropout_rate': 0.25,
                        'equation': 'kjc,kic->ijc',
                        'num_intermediate_channel': 64,
                        'orientation': 'per_row',
                        'shared_dropout': True,
                        'fuse_projection_weights': False,
                    },
                    'pair_transition': {
                        'dropout_rate': 0.0,
                        'num_intermediate_factor': 2,
                        'orientation': 'per_row',
                        'shared_dropout': True
                    }
                },
                'max_templates': 4,
                'subbatch_size': 128,
                'use_template_unit_vector': False,
            }
        },
        'global_config': {
            'deterministic': False,
            'multimer_mode': False,
            'subbatch_size': 4,
            'use_remat': False,
            'zero_init': True,
        },
        'heads': {
            'distogram': {
                'first_break': 2.3125,
                'last_break': 21.6875,
                'num_bins': 64,
                'weight': 0.3
            },
            'predicted_aligned_error': {
                # `num_bins - 1` bins uniformly space the
                # [0, max_error_bin A] range.
                # The final bin covers [max_error_bin A, +infty]
                # 31A gives bins with 0.5A width.
                'max_error_bin': 31.,
                'num_bins': 64,
                'num_channels': 128,
                'filter_by_resolution': True,
                'min_resolution': 0.1,
                'max_resolution': 3.0,
                'weight': 0.0,
            },
            'experimentally_resolved': {
                'filter_by_resolution': True,
                'max_resolution': 3.0,
                'min_resolution': 0.1,
                'weight': 0.01
            },
            'structure_module': {
                'num_layer': 8,
                'fape': {
                    'clamp_distance': 10.0,
                    'clamp_type': 'relu',
                    'loss_unit_distance': 10.0
                },
                'angle_norm_weight': 0.01,
                'chi_weight': 0.5,
                'clash_overlap_tolerance': 1.5,
                'compute_in_graph_metrics': True,
                'dropout': 0.1,
                'num_channel': 384,
                'num_head': 12,
                'num_layer_in_transition': 3,
                'num_point_qk': 4,
                'num_point_v': 8,
                'num_scalar_qk': 16,
                'num_scalar_v': 16,
                'position_scale': 10.0,
                'sidechain': {
                    'atom_clamp_distance': 10.0,
                    'num_channel': 128,
                    'num_residual_block': 2,
                    'weight_frac': 0.5,
                    'length_scale': 10.,
                },
                'structural_violation_loss_weight': 1.0,
                'violation_tolerance_factor': 12.0,
                'weight': 1.0
            },
            'predicted_lddt': {
                'filter_by_resolution': True,
                'max_resolution': 3.0,
                'min_resolution': 0.1,
                'num_bins': 50,
                'num_channels': 128,
                'weight': 0.01
            },
            'masked_msa': {
                'num_output': 23,
                'weight': 2.0
            },
        },
        'num_recycle': 3,
        'resample_msa_in_recycling': True
    },
})


CONFIG_MULTIMER = ml_collections.ConfigDict({
    'model': {
        'embeddings_and_evoformer': {
            'evoformer_num_block': 48,
            'evoformer': {
                'msa_column_attention': {
                    'dropout_rate': 0.0,
                    'gating': True,
                    'num_head': 8,
                    'orientation': 'per_column',
                    'shared_dropout': True
                },
                'msa_row_attention_with_pair_bias': {
                    'dropout_rate': 0.15,
                    'gating': True,
                    'num_head': 8,
                    'orientation': 'per_row',
                    'shared_dropout': True
                },
                'msa_transition': {
                    'dropout_rate': 0.0,
                    'num_intermediate_factor': 4,
                    'orientation': 'per_row',
                    'shared_dropout': True
                },
                'outer_product_mean': {
                    'chunk_size': 128,
                    'dropout_rate': 0.0,
                    'first': True,
                    'num_outer_channel': 32,
                    'orientation': 'per_row',
                    'shared_dropout': True
                },
                'pair_transition': {
                    'dropout_rate': 0.0,
                    'num_intermediate_factor': 4,
                    'orientation': 'per_row',
                    'shared_dropout': True
                },
                'triangle_attention_ending_node': {
                    'dropout_rate': 0.25,
                    'gating': True,
                    'num_head': 4,
                    'orientation': 'per_column',
                    'shared_dropout': True
                },
                'triangle_attention_starting_node': {
                    'dropout_rate': 0.25,
                    'gating': True,
                    'num_head': 4,
                    'orientation': 'per_row',
                    'shared_dropout': True,
                },
                'triangle_multiplication_incoming': {
                    'dropout_rate': 0.25,
                    'equation': 'kjc,kic->ijc',
                    'num_intermediate_channel': 128,
                    'orientation': 'per_row',
                    'shared_dropout': True,
                    'fuse_projection_weights': True,
                },
                'triangle_multiplication_outgoing': {
                    'dropout_rate': 0.25,
                    'equation': 'ikc,jkc->ijc',
                    'num_intermediate_channel': 128,
                    'orientation': 'per_row',
                    'shared_dropout': True,
                    'fuse_projection_weights': True,
                }
            },
            'extra_msa_channel': 64,
            'extra_msa_stack_num_block': 4,
            'num_msa': 508,
            'num_extra_msa': 2048,
            'masked_msa': {
                'profile_prob': 0.1,
                'replace_fraction': 0.15,
                'same_prob': 0.1,
                'uniform_prob': 0.1
            },
            'use_chain_relative': True,
            'max_relative_chain': 2,
            'max_relative_idx': 32,
            'seq_channel': 384,
            'msa_channel': 256,
            'pair_channel': 128,
            'prev_pos': {
                'max_bin': 20.75,
                'min_bin': 3.25,
                'num_bins': 15
            },
            'recycle_features': True,
            'recycle_pos': True,
            'template': {
                'attention': {
                    'gating': False,
                    'num_head': 4
                },
                'dgram_features': {
                    'max_bin': 50.75,
                    'min_bin': 3.25,
                    'num_bins': 39
                },
                'enabled': True,
                'max_templates': 4,
                'num_channels': 64,
                'subbatch_size': 128,
                'template_pair_stack': {
                    'num_block': 2,
                    'pair_transition': {
                        'dropout_rate': 0.0,
                        'num_intermediate_factor': 2,
                        'orientation': 'per_row',
                        'shared_dropout': True
                    },
                    'triangle_attention_ending_node': {
                        'dropout_rate': 0.25,
                        'gating': True,
                        'num_head': 4,
                        'orientation': 'per_column',
                        'shared_dropout': True
                    },
                    'triangle_attention_starting_node': {
                        'dropout_rate': 0.25,
                        'gating': True,
                        'num_head': 4,
                        'orientation': 'per_row',
                        'shared_dropout': True
                    },
                    'triangle_multiplication_incoming': {
                        'dropout_rate': 0.25,
                        'equation': 'kjc,kic->ijc',
                        'num_intermediate_channel': 64,
                        'orientation': 'per_row',
                        'shared_dropout': True,
                        'fuse_projection_weights': True,
                    },
                    'triangle_multiplication_outgoing': {
                        'dropout_rate': 0.25,
                        'equation': 'ikc,jkc->ijc',
                        'num_intermediate_channel': 64,
                        'orientation': 'per_row',
                        'shared_dropout': True,
                        'fuse_projection_weights': True,
                    }
                }
            },
        },
        'global_config': {
            'bfloat16': True,
            'bfloat16_output': False,
            'deterministic': False,
            'multimer_mode': True,
            'subbatch_size': 4,
            'use_remat': False,
            'zero_init': True,
        },
        'heads': {
            'distogram': {
                'first_break': 2.3125,
                'last_break': 21.6875,
                'num_bins': 64,
                'weight': 0.3
            },
            'experimentally_resolved': {
                'filter_by_resolution': True,
                'max_resolution': 3.0,
                'min_resolution': 0.1,
                'weight': 0.01
            },
            'masked_msa': {
                'weight': 2.0
            },
            'predicted_aligned_error': {
                'filter_by_resolution': True,
                'max_error_bin': 31.0,
                'max_resolution': 3.0,
                'min_resolution': 0.1,
                'num_bins': 64,
                'num_channels': 128,
                'weight': 0.1
            },
            'predicted_lddt': {
                'filter_by_resolution': True,
                'max_resolution': 3.0,
                'min_resolution': 0.1,
                'num_bins': 50,
                'num_channels': 128,
                'weight': 0.01
            },
            'structure_module': {
                'angle_norm_weight': 0.01,
                'chi_weight': 0.5,
                'clash_overlap_tolerance': 1.5,
                'dropout': 0.1,
                'interface_fape': {
                    'atom_clamp_distance': 1000.0,
                    'loss_unit_distance': 20.0
                },
                'intra_chain_fape': {
                    'atom_clamp_distance': 10.0,
                    'loss_unit_distance': 10.0
                },
                'num_channel': 384,
                'num_head': 12,
                'num_layer': 8,
                'num_layer_in_transition': 3,
                'num_point_qk': 4,
                'num_point_v': 8,
                'num_scalar_qk': 16,
                'num_scalar_v': 16,
                'position_scale': 20.0,
                'sidechain': {
                    'atom_clamp_distance': 10.0,
                    'loss_unit_distance': 10.0,
                    'num_channel': 128,
                    'num_residual_block': 2,
                    'weight_frac': 0.5
                },
                'structural_violation_loss_weight': 1.0,
                'violation_tolerance_factor': 12.0,
                'weight': 1.0
            }
        },
        'num_ensemble_eval': 1,
        'num_recycle': 20,
        # A negative value indicates that no early stopping will occur, i.e.
        # the model will always run `num_recycle` number of recycling
        # iterations.  A positive value will enable early stopping if the
        # difference in pairwise distances is less than the tolerance between
        # recycling steps.
        'recycle_early_stop_tolerance': 0.5,
        'resample_msa_in_recycling': True
    }
})<|MERGE_RESOLUTION|>--- conflicted
+++ resolved
@@ -52,19 +52,11 @@
         # 'model_5_ptm',
     ),
     'multimer': (
-<<<<<<< HEAD
-        'model_1_multimer_v2',
-        # 'model_2_multimer_v2',
-        # 'model_3_multimer_v2',
-        # 'model_4_multimer_v2',
-        # 'model_5_multimer_v2',
-=======
         'model_1_multimer_v3',
-        'model_2_multimer_v3',
-        'model_3_multimer_v3',
-        'model_4_multimer_v3',
-        'model_5_multimer_v3',
->>>>>>> 569eb4fe
+        # 'model_2_multimer_v3',
+        # 'model_3_multimer_v3',
+        # 'model_4_multimer_v3',
+        # 'model_5_multimer_v3',
     ),
 }
 MODEL_PRESETS['monomer_casp14'] = MODEL_PRESETS['monomer']
