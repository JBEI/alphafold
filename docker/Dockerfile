--- conflicted
+++ resolved
@@ -54,22 +54,13 @@
 # Install conda packages.
 ENV PATH="/opt/conda/bin:$PATH"
 RUN conda install -qy conda==4.13.0 \
-<<<<<<< HEAD
  && conda install -y -c conda-forge \
   openmm=7.6.0 \
   cudatoolkit==${CUDA_VERSION} \
   pdbfixer \
   pip \
-  python=3.7
-=======
-    && conda install -y -c conda-forge \
-      openmm=7.5.1 \
-      cudatoolkit==${CUDA_VERSION} \
-      pdbfixer \
-      pip \
-      python=3.7 \
-      && conda clean --all --force-pkgs-dirs --yes
->>>>>>> 5cb2f8c4
+  python=3.7 \
+  && conda clean --all --force-pkgs-dirs --yes
 
 COPY . /app/alphafold
 RUN wget -q -P /app/alphafold/alphafold/common/ \
